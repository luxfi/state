--- conflicted
+++ resolved
@@ -19,32 +19,25 @@
 # Main genesis binary
 GENESIS_BIN=$(BIN_DIR)/genesis
 
-<<<<<<< HEAD
-# luxd binary path (used by import-monitor/status if node not running)
-# Path to luxd (override with LUXD=... if needed)
-LUXD       ?= $(HOME)/work/lux/node/build/luxd
-
-# Default import settings
-DATA_DIR   ?= $(HOME)/.luxd-import
-NETWORK_ID ?= 96369
-RPC_PORT   ?= 9630
-
-# Target network (subdirectory under chaindata/), e.g. lux-mainnet-96369
-NETWORK    ?= lux-mainnet-96369
-
-# Default source chaindata path for import-chain-data
-SRC            ?= chaindata/$(NETWORK)/db/pebbledb
-
-# Path to the node's bootstrappers.json (avoids bootstrap panic on import)
-BOOTSTRAPPERS  ?= $(HOME)/work/lux/node/genesis/bootstrappers.json
-
-# Build the unified genesis tool
-=======
 # Lux CLI path
 LUX_CLI ?= $(HOME)/work/lux/cli/bin/avalanche
 LUXD_PATH = $(BIN_DIR)/luxd
 LUXD_REPO = https://github.com/luxfi/node.git
 LUXD_BRANCH = genesis
+
+# Default import settings
+DATA_DIR   ?= $(HOME)/.luxd-import
+NETWORK_ID ?= 96369
+RPC_PORT   ?= 9630
+
+# Target network (subdirectory under chaindata/), e.g. lux-mainnet-96369
+NETWORK    ?= lux-mainnet-96369
+
+# Default source chaindata path for import-chain-data
+SRC            ?= chaindata/$(NETWORK)/db/pebbledb
+
+# Path to the node's bootstrappers.json (avoids bootstrap panic on import)
+BOOTSTRAPPERS  ?= $(HOME)/work/lux/node/genesis/bootstrappers.json
 
 # Install dependencies (luxd, etc)
 .PHONY: deps
@@ -65,7 +58,6 @@
 	@echo "✅ All dependencies installed!"
 
 # Default target - full end-to-end test
->>>>>>> 5d2b5aed
 .PHONY: all
 all: deps build import node-test
 
